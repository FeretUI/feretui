import logging
from contextlib import contextmanager
from os import path

<<<<<<< HEAD
from bottle import response, app, debug, request, route, run, static_file
from BottleSessions import BottleSessions
=======
from bottle import (
    abort, app, debug, request, response, route, run, static_file
)
from BottleSessions import BottleSessions
from multidict import MultiDict
>>>>>>> 35a791fe

from feretui import (
    AsideHeaderMenu,
    AsideMenu,
    FeretUI,
    Request,
    Session,
    ToolBarButtonMenu,
    ToolBarDropDownMenu,
    ToolBarMenu,
)
from contextlib import contextmanager

logging.basicConfig(level=logging.DEBUG)

# -- for bottle --


@contextmanager
def feretui_session(cls):
    session = None
    try:
        session = cls(**request.session)
        yield session
    finally:
        if session:
            request.session.update(session.to_dict())


def add_response_headers(headers) -> None:
    for k, v in headers.items():
        response.set_header(k, v)

# -- for feretui --

<<<<<<< HEAD
class Session(Session):

    def __init__(self) -> None:
        super().__init__()
        self.theme = "minty"
        self.lang = 'fr'
=======

class MySession(Session):

    def __init__(self, **options) -> None:
        options.setdefault('theme', 'minty')
        options.setdefault('lang', 'fr')
        super().__init__(**options)
>>>>>>> 35a791fe


@contextmanager
def feretui_session(cls):
    session = cls()
    try:
        session.__dict__.update(request.session)
        yield session
    finally:
        request.session.update(session.__dict__)


myferet = FeretUI()
myferet.load_internal_catalog('fr')


myferet.register_auth_menus([
    ToolBarButtonMenu('Sign Up', page='signup', css_class="is-info"),
    ToolBarButtonMenu('Log In', page='login'),
])


# /?page=hello
@myferet.register_page(
    templates=['''
    <template id="hello">
      <div class="container">
        <div class="content">
          <h1>Hello my feret</h1>
          <p>Welcome</p>
        </div>
      </div>
    </template>
    '''],
)
def hello(feretui, session, option):
    return feretui.render_template(session, 'hello')


# /?page=foo
myferet.register_static_page(
    'foo',
    '''
    <div class="container">
      <div class="content">
        Bar
      </div>
    </div>
    ''',
)
myferet.register_aside_menus('aside1', [
    AsideHeaderMenu('My aside menu', children=[
        AsideMenu('Hello', page='hello', tooltip="Hello"),
        AsideMenu('Foo', page='foo', icon="fa-solid fa-ghost"),
    ]),
])
myferet.register_toolbar_left_menus([
    ToolBarDropDownMenu('My left menu', children=[
        ToolBarMenu(
            'Hello', page="aside-menu", aside="aside1", aside_page='hello',
            tooltip="Go to the hello page",
        ),
        ToolBarMenu(
            'Foo', page="aside-menu", aside="aside1", aside_page='foo',
            icon="fa-solid fa-ghost",
        ),
    ]),
])

# -- app --


@route('/')
def index():
<<<<<<< HEAD
    with feretui_session(Session) as session:
=======
    with feretui_session(MySession) as session:
>>>>>>> 35a791fe
        frequest = Request(
            method=Request.GET,
            querystring=request.query_string,
            headers=dict(request.headers),
            session=session,
        )
        res = myferet.render(frequest)
<<<<<<< HEAD
        for k, v in res.headers.items():
            response.set_header(k, v)

=======
        add_response_headers(res.headers)
>>>>>>> 35a791fe
        return res.body


@route('/feretui/static/<filepath:path>')
def feretui_static_file(filepath):
    filepath = myferet.get_static_file_path(filepath)
    if filepath:
        root, name = path.split(filepath)
        return static_file(name, root)

    abort(404)


@route('/feretui/action/<action>', method=['GET'])
def get_action(action):
<<<<<<< HEAD
    with feretui_session(Session) as session:
=======
    with feretui_session(MySession) as session:
>>>>>>> 35a791fe
        frequest = Request(
            method=Request.GET,
            querystring=request.query_string,
            headers=dict(request.headers),
            session=session,
        )
        res = myferet.execute_action(frequest, action)
<<<<<<< HEAD
        for k, v in res.headers.items():
            response.set_header(k, v)

=======
        add_response_headers(res.headers)
>>>>>>> 35a791fe
        return res.body


@route('/feretui/action/<action>', method=['POST'])
<<<<<<< HEAD
def post_action(action):
    with feretui_session(Session) as session:
        frequest = Request(
            method=Request.POST,
            body=request.body.read(),
=======
def post_action(session, action):
    with feretui_session(MySession) as session:
        frequest = Request(
            method=Request.POST,
            form=MultiDict(request.forms),
>>>>>>> 35a791fe
            headers=dict(request.headers),
            session=session,
        )
        res = myferet.execute_action(frequest, action)
<<<<<<< HEAD
        for k, v in res.headers.items():
            response.set_header(k, v)

=======
        add_response_headers(res.headers)
>>>>>>> 35a791fe
        return res.body


if __name__ == "__main__":
    app = app()
    cache_config = {
        'cache_type': 'FileSystem',
        'cache_dir': './sess_dir',
        'threshold': 2000,
    }
<<<<<<< HEAD
    btl = BottleSessions(
=======
    BottleSessions(
>>>>>>> 35a791fe
        app, session_backing=cache_config, session_cookie='appcookie')
    debug(True)
    run(host="localhost", port=8080)<|MERGE_RESOLUTION|>--- conflicted
+++ resolved
@@ -2,16 +2,9 @@
 from contextlib import contextmanager
 from os import path
 
-<<<<<<< HEAD
-from bottle import response, app, debug, request, route, run, static_file
-from BottleSessions import BottleSessions
-=======
-from bottle import (
-    abort, app, debug, request, response, route, run, static_file
-)
+from bottle import abort, app, debug, request, response, route, run, static_file
 from BottleSessions import BottleSessions
 from multidict import MultiDict
->>>>>>> 35a791fe
 
 from feretui import (
     AsideHeaderMenu,
@@ -23,7 +16,6 @@
     ToolBarDropDownMenu,
     ToolBarMenu,
 )
-from contextlib import contextmanager
 
 logging.basicConfig(level=logging.DEBUG)
 
@@ -47,14 +39,6 @@
 
 # -- for feretui --
 
-<<<<<<< HEAD
-class Session(Session):
-
-    def __init__(self) -> None:
-        super().__init__()
-        self.theme = "minty"
-        self.lang = 'fr'
-=======
 
 class MySession(Session):
 
@@ -62,17 +46,6 @@
         options.setdefault('theme', 'minty')
         options.setdefault('lang', 'fr')
         super().__init__(**options)
->>>>>>> 35a791fe
-
-
-@contextmanager
-def feretui_session(cls):
-    session = cls()
-    try:
-        session.__dict__.update(request.session)
-        yield session
-    finally:
-        request.session.update(session.__dict__)
 
 
 myferet = FeretUI()
@@ -137,11 +110,7 @@
 
 @route('/')
 def index():
-<<<<<<< HEAD
-    with feretui_session(Session) as session:
-=======
     with feretui_session(MySession) as session:
->>>>>>> 35a791fe
         frequest = Request(
             method=Request.GET,
             querystring=request.query_string,
@@ -149,13 +118,7 @@
             session=session,
         )
         res = myferet.render(frequest)
-<<<<<<< HEAD
-        for k, v in res.headers.items():
-            response.set_header(k, v)
-
-=======
         add_response_headers(res.headers)
->>>>>>> 35a791fe
         return res.body
 
 
@@ -167,15 +130,12 @@
         return static_file(name, root)
 
     abort(404)
+    return None
 
 
 @route('/feretui/action/<action>', method=['GET'])
 def get_action(action):
-<<<<<<< HEAD
-    with feretui_session(Session) as session:
-=======
     with feretui_session(MySession) as session:
->>>>>>> 35a791fe
         frequest = Request(
             method=Request.GET,
             querystring=request.query_string,
@@ -183,41 +143,21 @@
             session=session,
         )
         res = myferet.execute_action(frequest, action)
-<<<<<<< HEAD
-        for k, v in res.headers.items():
-            response.set_header(k, v)
-
-=======
         add_response_headers(res.headers)
->>>>>>> 35a791fe
         return res.body
 
 
 @route('/feretui/action/<action>', method=['POST'])
-<<<<<<< HEAD
 def post_action(action):
-    with feretui_session(Session) as session:
-        frequest = Request(
-            method=Request.POST,
-            body=request.body.read(),
-=======
-def post_action(session, action):
     with feretui_session(MySession) as session:
         frequest = Request(
             method=Request.POST,
             form=MultiDict(request.forms),
->>>>>>> 35a791fe
             headers=dict(request.headers),
             session=session,
         )
         res = myferet.execute_action(frequest, action)
-<<<<<<< HEAD
-        for k, v in res.headers.items():
-            response.set_header(k, v)
-
-=======
         add_response_headers(res.headers)
->>>>>>> 35a791fe
         return res.body
 
 
@@ -228,11 +168,7 @@
         'cache_dir': './sess_dir',
         'threshold': 2000,
     }
-<<<<<<< HEAD
-    btl = BottleSessions(
-=======
     BottleSessions(
->>>>>>> 35a791fe
         app, session_backing=cache_config, session_cookie='appcookie')
     debug(True)
     run(host="localhost", port=8080)