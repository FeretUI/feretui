# This file is a part of the FeretUI project
#
#    Copyright (C) 2024 Jean-Sebastien SUZANNE <js.suzanne@gmail.com>
#
# This Source Code Form is subject to the terms of the Mozilla Public License,
# v. 2.0. If a copy of the MPL was not distributed with this file,You can
# obtain one at http://mozilla.org/MPL/2.0/.
"""Menu mecanism.

Define the menu class to display its and define the actions call when the
menus are clicked.

The menus are splited in two groups.

* Toolbar menu

  * :class:`.ToolBarMenu`
  * :class:`.ToolBarDropDownMenu`
  * :class:`.ToolBarUrlMenu`
  * :class:`.ToolBarDividerMenu`
  * :class:`.ToolBarButtonMenu`
  * :class:`.ToolBarButtonsMenu`
  * :class:`.ToolBarButtonUrlMenu`

* Aside: The menu is display in the aside-menu page

  * :class:`.AsideMenu`
  * :class:`.AsideHeaderMenu`
  * :class:`.AsideUrlMenu`

::

    myferet.register_aside_menus('aside1', [
        AsideHeaderMenu('Menu A1', children=[
            AsideMenu('Sub Menu A11', page='submenu11'),
            AsideMenu('Sub Menu A12', page='submenu12'),
        ]),
    ])
    myferet.register_aside_menus('aside2', [
        AsideHeaderMenu('Menu A2', children=[
            AsideMenu('Sub Menu A21', page='submenu21'),
            AsideMenu('Sub Menu A22', page='submenu22'),
        ]),
    ])
    myferet.register_toolbar_left_menus([
        ToolBarDropDownMenu('Menu Tb1', children=[
            ToolBarMenu(
                'Menu Tb11', page="aside-menu", aside="aside1",
                aside_page='submenu11',
            ),
            ToolBarDividerMenu(),
            ToolBarMenu(
                'Menu Tb12', page="aside-menu", aside="aside2",
                aside_page='submenu22',
            ),
        ]),
        ToolBarMenu('Menu Tb2', page="my-page"),
    ])

"""
from typing import TYPE_CHECKING

from markupsafe import Markup

from feretui.exceptions import MenuError
from feretui.session import Session
from feretui.thread import local

if TYPE_CHECKING:
    from feretui.feretui import FeretUI


class Menu:
    """Mixin class Menu.

    All the menu inherit this class. It is added behaviours:

    * Translated label
    * Translated tooltip
    * icon
    * querystring
    * render

    ::

        menu = Menu('My label')
        if menu.is_visible(session):
            menu.render(myferet, session)

    """

    template_id: str = None
    """The template id to display in the :meth:`.Menu.render`"""

    def __init__(
        self: "Menu",
        label: str,
        icon: str = None,
        tooltip: str = None,
        **querystring: dict[str, str],
    ) -> None:
        """Menu constructor.

        :param label: The label of the menu
        :type label: str
        :param icon: The icon html class used in the render
        :type icon: str
        :param tooltip: The tooltip, it is a helper to understand the role
                        of the menu
        :type tooltip: str
        :param querystring: The querystring of the api called
        :type querystring: str
        :exception: :class:`feretui.exceptions.MenuError`
        """
        if not querystring:
            raise MenuError(f'{self.__class__.__name__} must have querystring')

        for value in querystring.values():
            if not isinstance(value, str):
                raise MenuError('The querystring entries must be string')

        self.label = label
        self.icon = icon
        self.tooltip = tooltip
        self.querystring = querystring
        self.context = 'menu:'

    def __str__(self: "Menu") -> str:
        """Return the instance as a string."""
        return f'<{self.__class__.__name__} {self.context}>'

    def is_visible(self: "Menu", session: Session) -> bool:  # noqa: ARG002
        """Return True if the menu can be rendering.

        :param session: The session of the user
        :type session: :class:`feretui.session.Session`
        :return: True
        :rtype: bool
        """
        return True

    def get_label(self: "Menu", feretui: "FeretUI") -> str:
        """Return the translated label.

        :param feretui: The feretui client instance.
        :type feretui: :class:`feretui.feretui.FeretUI`
        :return: The label translated in the user lang
        :rtype: str
        """
        lang = local.lang
        return feretui.translation.get(
            lang,
            f'{self.context}:label',
            self.label,
        )

    def get_tooltip(self: "Menu", feretui: "FeretUI") -> str:
        """Return the translated tooltip.

        :param feretui: The feretui client instance.
        :type feretui: :class:`feretui.feretui.FeretUI`
        :return: The tooltip translated in the user lang
        :rtype: str
        """
        if not self.tooltip:
            return ''

        lang = local.lang
        return feretui.translation.get(
            lang,
            f'{self.context}:tooltip',
            self.tooltip,
        )

    def get_url(
        self: "Menu",
        feretui: "FeretUI",
        querystring: dict[str, str],
    ) -> str:
        """Return the url to put in hx-get attribute of the a tag.

        :param feretui: The feretui client instance.
        :type feretui: :class:`feretui.feretui.FeretUI`
        :param querystring: The querysting to pass at the api
        :type querysting: dict[str, str]
        :return: The url
        :rtype: str
        """
        return local.request.get_url_from_dict(
            base_url=f'{ feretui.base_url }/action/goto',
            querystring=querystring,
        )

    def render(self: "Menu", feretui: "FeretUI", session: Session) -> str:
        """Return the html of the menu.

        :param feretui: The feretui client instance.
        :type feretui: :class:`feretui.feretui.FeretUI`
        :param session: The session of the user
        :type session: :class:`feretui.session.Session`
        :return: The html
        :rtype: str
        """
        return Markup(feretui.render_template(
            session,
            self.template_id,
            label=self.get_label(feretui),
            tooltip=self.get_tooltip(feretui),
            icon=self.icon,
            url=self.get_url(feretui, self.querystring),
        ))


class ChildrenMenu:
    """Mixin children class.

    This mixin add children behaviour for:

    * :class:`.ToolBarDropDownMenu`
    * :class:`.AsideHeaderMenu`
    """

    def __init__(self: "ChildrenMenu", children: list[Menu]) -> None:
        """Initialize the children.

        :param children: The list of the children
        :type children: list[:class:`.Menu`
        """
        if not children:
            raise MenuError(f'{self.__class__.__name__} must have children')

        self.children = children

    def render(self: "Menu", feretui: "FeretUI", session: Session) -> str:
        """Return the html of the menu.

        :param feretui: The feretui client instance.
        :type feretui: :class:`feretui.feretui.FeretUI`
        :param session: The session of the user
        :type session: :class:`feretui.session.Session`
        :return: The html
        :rtype: str
        """
        return Markup(feretui.render_template(
            session,
            self.template_id,
            label=self.get_label(feretui),
            tooltip=self.get_tooltip(feretui),
            icon=self.icon,
            children=self.children,
        ))


class UrlMenu:
    """Mixin class for give an external url."""

    def get_url(
        self: "Menu",
        feretui: "FeretUI",  # noqa: ARG002
        querystring: dict[str, str],
    ) -> str:
        """Return the external url from the querystring.

        :param feretui: The feretui client instance.
        :type feretui: :class:`feretui.feretui.FeretUI`
        :param querystring: The querysting to pass at the api
        :type querysting: dict[str, str]
        :return: The url
        :rtype: str
        """
        return querystring['url']


class ToolBarMenu(Menu):
    """Menu class for the toolbar.

    ::

        menu = ToolBarMenu('My label')
        if menu.is_visible(session):
            menu.render(myferet, session)

    """

    template_id = 'toolbar-menu'

    def __init__(
        self: "ToolBarMenu",
        label: str,
        **kwargs: dict[str, str],
    ) -> None:
        """Call the Menu constructor and update the context.

        see :class:`.Menu`
        """
        super().__init__(label, **kwargs)
        self.context = 'menu:toolbar:' + ':'.join(
            f'{key}:{value}'
            for key, value in self.querystring.items()
        )


class ToolBarDropDownMenu(ChildrenMenu, ToolBarMenu):
    """DropDown for toolbar.

    ::

        menu = ToolBarDropDownMenu(
            'Label',
            children=[ToolBarMenu('My label')])
        if menu.is_visible(session):
            menu.render(myferet, session)

    """

    template_id = 'toolbar-dropdown-menu'

    def __init__(
        self: "ToolBarDropDownMenu",
        label: str,
        children: list[ToolBarMenu] = None,
        **kwargs: dict[str, str],
    ) -> None:
        """Construct the dropdown menu.

        Inherits of ToolbarMenu and ChildrenMenu
        """
        ToolBarMenu.__init__(self, label, type='dropdown', **kwargs)
        ChildrenMenu.__init__(self, children)
        for child in children:
            if isinstance(child, ToolBarDropDownMenu):
                raise MenuError('ToolBarDropDownMenu menu can not be cascaded')


class ToolBarDividerMenu(ToolBarMenu):
    """Simple Divider."""

    template_id: str = 'toolbar-divider-menu'

    def __init__(self: "ToolBarDividerMenu") -> None:
        """Separate two menu in DropDown menu."""
        self.context = ''
        pass

    def render(
        self: "ToolBarDividerMenu",
        feretui: "FeretUI",
        session: Session,
    ) -> str:
        """Return the html of the menu.

        :param feretui: The feretui client instance.
        :type feretui: :class:`feretui.feretui.FeretUI`
        :param session: The session of the user
        :type session: :class:`feretui.session.Session`
        :return: The html
        :rtype: str
        """
        return Markup(feretui.render_template(session, self.template_id))


class ToolBarUrlMenu(UrlMenu, ToolBarMenu):
    """Menu class to add a link to another web api.

    ::

        menu = ToolBarUrlMenu('My label', url="https://bulma.io")
        if menu.is_visible(session):
            menu.render(myferet, session)
    """

    template_id = 'toolbar-url-menu'

    def __init__(
        self: "ToolBarUrlMenu",
        label: str,
        url: str,
        **kw: dict[str, str],
    ) -> None:
        """Call the menu constructor and update the context.

        see :class:`.menu`

        :param label: the label of the menu
        :type label: str
        :param url: the http url
        :type url: str
        :param icon: the icon html class used in the render
        :type icon: str
        :param tooltip: the tooltip, it is a helper to understand the role
                        of the menu
        :type tooltip: str
        """
        super().__init__(label, url=url, **kw)


class ToolBarButtonMenu(Menu):
<<<<<<< HEAD
    template_id = 'toolbar-button-menu'

    def __init__(
        self: "ToolBarMenu",
=======
    """Menu class for the toolbar.

    ::

        menu = ToolBarButtonMenu('My label')
        if menu.is_visible(session):
            menu.render(myferet, session)

    """

    template_id = 'toolbar-button-menu'

    def __init__(
        self: "ToolBarButtonMenu",
>>>>>>> 3bab872e
        label: str,
        css_class: str = None,
        **kwargs: dict[str, str],
    ) -> None:
<<<<<<< HEAD
=======
        """Call the Menu constructor and update the context.

        see :class:`.Menu`

        :param css_class: CCS class name to add at the button
        :type css_class: str
        """
>>>>>>> 3bab872e
        super().__init__(label, **kwargs)
        self.css_class = css_class
        self.context = 'menu:toolbar:button:' + ':'.join(
            f'{key}:{value}'
            for key, value in self.querystring.items()
        )

<<<<<<< HEAD
    def render(self: "Menu", feretui: "FeretUI", session: Session) -> str:
=======
    def render(
        self: "ToolBarButtonMenu",
        feretui: "FeretUI",
        session: Session,
    ) -> str:
>>>>>>> 3bab872e
        """Return the html of the menu.

        :param feretui: The feretui client instance.
        :type feretui: :class:`feretui.feretui.FeretUI`
        :param session: The session of the user
        :type session: :class:`feretui.session.Session`
        :return: The html
        :rtype: str
        """
<<<<<<< HEAD
        return feretui.render_template(
=======
        return Markup(feretui.render_template(
>>>>>>> 3bab872e
            session,
            self.template_id,
            label=self.get_label(feretui),
            tooltip=self.get_tooltip(feretui),
            icon=self.icon,
            url=self.get_url(feretui, self.querystring),
            css_class=self.css_class,
<<<<<<< HEAD
        )


class ToolBarButtonsMenu(ChildrenMenu, ToolBarButtonMenu):
    template_id = 'toolbar-buttons-menu'

    def __init__(
        self: "ToolBarDropDownMenu",
=======
        ))


class ToolBarButtonsMenu(ChildrenMenu, ToolBarButtonMenu):
    """Menu class for the toolbar.

    ::

        menu = ToolBarButtonMenu([
            ToolBarButtonMenu('My label'),
        ])
        if menu.is_visible(session):
            menu.render(myferet, session)

    """

    template_id = 'toolbar-buttons-menu'

    def __init__(
        self: "ToolBarButtonsMenu",
>>>>>>> 3bab872e
        children: ToolBarMenu,
    ) -> None:
        """Construct the dropdown menu.

        Inherits of ToolbarMenu and ChildrenMenu
        """
        ToolBarButtonMenu.__init__(self, None, type='buttons')
        ChildrenMenu.__init__(self, children)
        for child in children:
            if isinstance(child, ChildrenMenu):
                raise MenuError('ToolBarButtonsMenu menu can not be cascaded')


<<<<<<< HEAD
class ToolBarButtonUrlMenu(ToolBarButtonMenu, ToolBarUrlMenu):
    template_id = 'toolbar-button-url-menu'

=======
class ToolBarButtonUrlMenu(UrlMenu, ToolBarButtonMenu):
    """Menu class for the toolbar.

    ::

        menu = ToolBarButtonUrlMenu('My label')
        if menu.is_visible(session):
            menu.render(myferet, session)

    """

    template_id = 'toolbar-button-url-menu'

    def __init__(
        self: "ToolBarButtonUrlMenu",
        label: str,
        url: str,
        **kw: dict[str, str],
    ) -> None:
        """Call the menu constructor and update the context.

        see :class:`.menu`

        :param label: the label of the menu
        :type label: str
        :param url: the http url
        :type url: str
        :param icon: the icon html class used in the render
        :type icon: str
        :param tooltip: the tooltip, it is a helper to understand the role
                        of the menu
        :type tooltip: str
        """
        super().__init__(label, url=url, **kw)

>>>>>>> 3bab872e

class AsideMenu(Menu):
    """Menu class for the aside menu page.

    ::

        menu = AsideMenu('My label')
        if menu.is_visible(session):
            menu.render(myferet, session)

    """

    template_id = 'aside-menu'

    def __init__(
        self: "AsideMenu",
        label: str,
        **kwargs: dict[str, str],
    ) -> None:
        """Call the Menu constructor and update the context.

        see :class:`.Menu`
        """
        super().__init__(label, **kwargs)
        self.context = 'menu:aside:' + ':'.join(
            f'{key}:{value}'
            for key, value in self.querystring.items()
        )
        self.aside = ''

    def get_url(
        self: "AsideMenu",
        feretui: "FeretUI",
        querystring: dict[str, str],
    ) -> str:
        """Return the url to put in hx-get attribute of the a tag.

        :param feretui: The feretui client instance.
        :type feretui: :class:`feretui.feretui.FeretUI`
        :param querystring: The querysting to pass at the api
        :type querysting: dict[str, str]
        :return: The url
        :rtype: str
        """
        querystring = querystring.copy()
        querystring['in-aside'] = [self.aside]
        return super().get_url(feretui, querystring)


class AsideHeaderMenu(ChildrenMenu, AsideMenu):
    """Hieracal menu for aside.

    ::

        menu = AsideHeaderMenu(
            'Label',
            children=[AsideMenu('My label')])
        if menu.is_visible(session):
            menu.render(myferet, session)

    """

    template_id = 'aside-header-menu'

    def __init__(
        self: "AsideHeaderMenu",
        label: str,
        children: list[ToolBarMenu] = None,
        **kwargs: dict[str, str],
    ) -> None:
        """Construct the dropdown menu.

        Inherits of ToolbarMenu and ChildrenMenu
        """
        AsideMenu.__init__(self, label, type='header', **kwargs)
        ChildrenMenu.__init__(self, children)


class AsideUrlMenu(UrlMenu, AsideMenu):
    """Menu class to add a link to another web api.

    ::

        menu = AsideUrlMenu('My label', url="https://bulma.io")
        if menu.is_visible(session):
            menu.render(myferet, session)
    """

    template_id = 'aside-url-menu'

    def __init__(
        self: "AsideUrlMenu",
        label: str,
        url: str,
        **kw: dict[str, str],
    ) -> None:
        """Call the menu constructor and update the context.

        see :class:`.menu`

        :param label: the label of the menu
        :type label: str
        :param url: the http url
        :type url: str
        :param icon: the icon html class used in the render
        :type icon: str
        :param tooltip: the tooltip, it is a helper to understand the role
                        of the menu
        :type tooltip: str
        """
        super().__init__(label, url=url, **kw)<|MERGE_RESOLUTION|>--- conflicted
+++ resolved
@@ -395,33 +395,24 @@
 
 
 class ToolBarButtonMenu(Menu):
-<<<<<<< HEAD
+    """Menu class for the toolbar.
+
+    ::
+
+        menu = ToolBarButtonMenu('My label')
+        if menu.is_visible(session):
+            menu.render(myferet, session)
+
+    """
+
     template_id = 'toolbar-button-menu'
 
     def __init__(
-        self: "ToolBarMenu",
-=======
-    """Menu class for the toolbar.
-
-    ::
-
-        menu = ToolBarButtonMenu('My label')
-        if menu.is_visible(session):
-            menu.render(myferet, session)
-
-    """
-
-    template_id = 'toolbar-button-menu'
-
-    def __init__(
         self: "ToolBarButtonMenu",
->>>>>>> 3bab872e
         label: str,
         css_class: str = None,
         **kwargs: dict[str, str],
     ) -> None:
-<<<<<<< HEAD
-=======
         """Call the Menu constructor and update the context.
 
         see :class:`.Menu`
@@ -429,7 +420,6 @@
         :param css_class: CCS class name to add at the button
         :type css_class: str
         """
->>>>>>> 3bab872e
         super().__init__(label, **kwargs)
         self.css_class = css_class
         self.context = 'menu:toolbar:button:' + ':'.join(
@@ -437,15 +427,11 @@
             for key, value in self.querystring.items()
         )
 
-<<<<<<< HEAD
-    def render(self: "Menu", feretui: "FeretUI", session: Session) -> str:
-=======
     def render(
         self: "ToolBarButtonMenu",
         feretui: "FeretUI",
         session: Session,
     ) -> str:
->>>>>>> 3bab872e
         """Return the html of the menu.
 
         :param feretui: The feretui client instance.
@@ -455,11 +441,7 @@
         :return: The html
         :rtype: str
         """
-<<<<<<< HEAD
-        return feretui.render_template(
-=======
         return Markup(feretui.render_template(
->>>>>>> 3bab872e
             session,
             self.template_id,
             label=self.get_label(feretui),
@@ -467,16 +449,6 @@
             icon=self.icon,
             url=self.get_url(feretui, self.querystring),
             css_class=self.css_class,
-<<<<<<< HEAD
-        )
-
-
-class ToolBarButtonsMenu(ChildrenMenu, ToolBarButtonMenu):
-    template_id = 'toolbar-buttons-menu'
-
-    def __init__(
-        self: "ToolBarDropDownMenu",
-=======
         ))
 
 
@@ -497,7 +469,6 @@
 
     def __init__(
         self: "ToolBarButtonsMenu",
->>>>>>> 3bab872e
         children: ToolBarMenu,
     ) -> None:
         """Construct the dropdown menu.
@@ -511,11 +482,6 @@
                 raise MenuError('ToolBarButtonsMenu menu can not be cascaded')
 
 
-<<<<<<< HEAD
-class ToolBarButtonUrlMenu(ToolBarButtonMenu, ToolBarUrlMenu):
-    template_id = 'toolbar-button-url-menu'
-
-=======
 class ToolBarButtonUrlMenu(UrlMenu, ToolBarButtonMenu):
     """Menu class for the toolbar.
 
@@ -551,7 +517,6 @@
         """
         super().__init__(label, url=url, **kw)
 
->>>>>>> 3bab872e
 
 class AsideMenu(Menu):
     """Menu class for the aside menu page.
