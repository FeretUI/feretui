--- conflicted
+++ resolved
@@ -48,11 +48,7 @@
 from jinja2 import Environment, PackageLoader, select_autoescape
 from markupsafe import Markup
 
-<<<<<<< HEAD
-from feretui.actions import goto, render, login_password
-=======
-from feretui.actions import goto
->>>>>>> 3bab872e
+from feretui.actions import goto, login_password
 from feretui.exceptions import MenuError, UnexistingActionError
 from feretui.menus import (
     AsideMenu,
@@ -65,10 +61,10 @@
 from feretui.pages import (
     aside_menu,
     homepage,
+    login,
     page_404,
     page_forbidden,
     static_page,
-    login,
 )
 from feretui.request import Request
 from feretui.response import Response
@@ -297,7 +293,7 @@
         self.asides: dict[str, list[AsideMenu]] = {}
         self.auth: ToolBarButtonMenu = None
         self.register_auth_menus([
-            ToolBarButtonMenu('Log In', page='login')
+            ToolBarButtonMenu('Log In', page='login'),
         ])
 
         # Actions
