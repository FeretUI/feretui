# This file is a part of the FeretUI project
#
#    Copyright (C) 2024 Jean-Sebastien SUZANNE <js.suzanne@gmail.com>
#
# This Source Code Form is subject to the terms of the Mozilla Public License,
# v. 2.0. If a copy of the MPL was not distributed with this file,You can
# obtain one at http://mozilla.org/MPL/2.0/.
"""Module feretui.pages.

The page is the html inside the main in the html body.

::

    def my_page(feretui, session, options):
        vals = {
            ...
        }
        return feretui.render_template(session, 'my-page', **vals)


The availlable pages are:

* :func:`.page_404`.
* :func:`.page_forbidden`.
* :func:`.homepage`.
"""
from collections.abc import Callable
from typing import TYPE_CHECKING

from markupsafe import Markup

from feretui.exceptions import PageError
from feretui.session import Session

from feretui.helper import unauthenticated_or_forbidden

if TYPE_CHECKING:
    from feretui.feretui import FeretUI


def page_404(feretui: "FeretUI", session: Session, options: dict) -> str:
    """Return the page 404.

    The page name is passed on the dict to display the good name to display.

    :param feretui: The feretui client
    :type feretui: :class:`feretui.feretui.FeretUI`
    :param session: The Session
    :type session: :class:`feretui.session.Session`
    :param options: The options come from the body or the query string
    :type options: dict
    :return: The html page
    :rtype: str
    """
    page = options.get('page', '')
    return feretui.render_template(session, 'feretui-page-404', page=page)


def page_forbidden(
    feretui: "FeretUI",
    session: Session,
    options: dict,
) -> str:
    """Return the page forbidden.

    The page name is passed on the dict to display the good name to display.

    :param feretui: The feretui client
    :type feretui: :class:`feretui.feretui.FeretUI`
    :param session: The Session
    :type session: :class:`feretui.session.Session`
    :param options: The options come from the body or the query string
    :type options: dict
    :return: The html page
    :rtype: str
    """
    page = options.get('page', '')
    return feretui.render_template(
        session, 'feretui-page-forbidden', page=page)


def homepage(
    feretui: "FeretUI",
    session: Session,
    options: dict,  # noqa: ARG001
) -> str:
    """Return the homepage.

    :param feretui: The feretui client
    :type feretui: :class:`feretui.feretui.FeretUI`
    :param session: The Session
    :type session: :class:`feretui.session.Session`
    :param options: The options come from the body or the query string
    :type options: dict
    :return: The html page in
    :rtype: str
    """
    return feretui.render_template(session, 'feretui-page-homepage')


def static_page(template_id: str) -> Callable:
    """Return the template linked the template_id.

    :param template_id: The template_id
    :type feretui: :str
    :return: The html page
    :rtype: Callable
    """
    def _static_page(
        feretui: "FeretUI",
        session: Session,
        options: dict,  # noqa: ARG001
    ) -> str:
        if template_id not in feretui.template.known:
            raise PageError(template_id)

        return feretui.render_template(session, template_id)

    return _static_page


def aside_menu(
    feretui: "FeretUI",
    session: Session,
    options: dict,  # noqa: ARG001
) -> str:
    """Return the aside_page in the aside_page.

    :param feretui: The feretui client
    :type feretui: :class:`feretui.feretui.FeretUI`
    :param session: The Session
    :type session: :class:`feretui.session.Session`
    :param options: The options come from the body or the query string
    :type options: dict
    :return: The html page in
    :rtype: str
    """
    if 'aside' not in options:
        raise PageError('The aside parameter is required in the querystring')

    menus = feretui.get_aside_menus(options['aside'][0])
    page = options.get('aside_page', ['homepage'])[0]

    return feretui.render_template(
        session,
        'feretui-page-aside',
        menus=menus,
<<<<<<< HEAD
        querystring=urllib.parse.urlencode(options, doseq=True),
    )


@unauthenticated_or_forbidden
def login(feret: "FeretUI", session: Session, options: dict):
    form = options.get('form', session.LoginForm())
    return feret.render_template(session, 'feretui-page-login', form=form)


@unauthenticated_or_forbidden
def page_signup(feret: "FeretUI", session: Session, options: dict):
    return feret.load_page_template(session, 'feretui-page-signup')
=======
        page=Markup(feretui.get_page(page)(feretui, session, options)),
    )
>>>>>>> 3bab872e
<|MERGE_RESOLUTION|>--- conflicted
+++ resolved
@@ -30,9 +30,8 @@
 from markupsafe import Markup
 
 from feretui.exceptions import PageError
+from feretui.helper import unauthenticated_or_forbidden
 from feretui.session import Session
-
-from feretui.helper import unauthenticated_or_forbidden
 
 if TYPE_CHECKING:
     from feretui.feretui import FeretUI
@@ -145,8 +144,7 @@
         session,
         'feretui-page-aside',
         menus=menus,
-<<<<<<< HEAD
-        querystring=urllib.parse.urlencode(options, doseq=True),
+        page=Markup(feretui.get_page(page)(feretui, session, options)),
     )
 
 
@@ -158,8 +156,4 @@
 
 @unauthenticated_or_forbidden
 def page_signup(feret: "FeretUI", session: Session, options: dict):
-    return feret.load_page_template(session, 'feretui-page-signup')
-=======
-        page=Markup(feretui.get_page(page)(feretui, session, options)),
-    )
->>>>>>> 3bab872e
+    return feret.load_page_template(session, 'feretui-page-signup')