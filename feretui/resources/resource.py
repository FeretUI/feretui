# This file is a part of the FeretUI project
#
#    Copyright (C) 2024 Jean-Sebastien SUZANNE <js.suzanne@gmail.com>
#
# This Source Code Form is subject to the terms of the Mozilla Public License,
# v. 2.0. If a copy of the MPL was not distributed with this file,You can
# obtain one at http://mozilla.org/MPL/2.0/.
"""Module feretui.resource.

The main class to create a resource.
"""
import inspect
from collections.abc import Callable
from typing import TYPE_CHECKING

from markupsafe import Markup
from polib import POFile

from feretui.exceptions import ResourceError
from feretui.helper import (
    action_for_authenticated_user,
    menu_for_authenticated_user,
    page_for_authenticated_user_or_goto,
)
from feretui.menus import Menu, ToolBarMenu
from feretui.pages import page_404
from feretui.request import Request
from feretui.resources.view import View
from feretui.response import Response
from feretui.session import Session
from feretui.thread import local

if TYPE_CHECKING:
    from feretui.feretui import FeretUI
    from feretui.translation import Translation


class Resource:
    """Resource class."""

    code: str = None
    label: str = None
    menu: Menu = ToolBarMenu(
        '',
        page="resource",
        visible_callback=menu_for_authenticated_user,
    )
    page_security: Callable = staticmethod(
        page_for_authenticated_user_or_goto(page_404))
    action_security: Callable = staticmethod(action_for_authenticated_user)
    default_view: str = None

    class Form:
        """The Form class."""

    def __init__(self: "Resource") -> None:
        """Resource class."""
        self.views: dict[str, View] = {}

    def __str__(self: "Resource") -> str:
        """Return the resource as a string."""
        return f'<{self.__class__.__name__} code={self.code}>'

    def export_catalog(
        self: "Resource",
        translation: "Translation",
        po: POFile,
    ) -> None:
        """Export the translations in the catalog.

        :param translation: The translation instance to add also inside it.
        :type translation: :class:`.Translation`
        :param po: The catalog instance
        :type po: PoFile_
        """
        po.append(translation.define(f'{self.context}:label', self.label))
        for view in self.views.values():
            view.export_catalog(translation, po)

    @classmethod
    def build(cls: "Resource") -> None:
        """Build the additional part of the resource."""
        if not cls.code:
            raise ResourceError('No code defined')

        if not cls.label:
            raise ResourceError('No label defined')

        if not cls.menu.label:
            cls.menu.label = cls.label

        cls.menu.querystring['resource'] = cls.code
        cls.context = f'resource:{cls.code}'
        resource = cls()
        for attr in dir(cls):
            if (
                attr.startswith('MetaView')
                and inspect.isclass(getattr(cls, attr))
            ):
                view = resource.build_view(attr)
                if view:
                    resource.views[view.code] = view

        return resource

    def get_meta_view_class(self: "Resource", view_cls_name: str) -> list:
        """Return all the meta view class.

        :param view_cls_name: The name of the meta class
        :type view_cls_name: Class
        :return: list of the class
        :rtype: list
        """
<<<<<<< HEAD
        return list(
            getattr(cls, view_cls_name)
            for cls in self.__class__.__mro__
            if hasattr(cls, view_cls_name)
        )
=======
        return [
            getattr(cls, view_cls_name)
            for cls in self.__class__.__mro__
            if view_cls_name in cls.__dict__
        ]
>>>>>>> d045fea9

    def build_view(
        self: "Resource",
        view_cls_name: str,
    ) -> View:
        """Return the view instance in fonction of the MetaView attributes.

        :param view_cls_name: name of the meta attribute
        :type view_cls_name: str
        :return: An instance of the view
        :rtype: :class:`feretui.resources.view.View`
        """

    def get_label(self: "Resource") -> None:
        """Return the translated label."""
        return local.feretui.translation.get(
            local.lang, f'{self.context}:label', self.label,
        )

    def render(
        self: "Resource",
        feretui: "FeretUI",
        session: Session,
        options: dict,  # noqa: ARG002
    ) -> str:
        """Render the resource.

        :param feretui: The feretui client
        :type feretui: :class:`feretui.feretui.FeretUI`
        :param session: The Session
        :type session: :class:`feretui.session.Session`
        :param options: The options come from the body or the query string
        :type options: dict
        :return: The html page in
        :rtype: str.
        """
        viewcode = options.setdefault('view', self.default_view)
        if isinstance(viewcode, list):
            viewcode = viewcode[0]

        if not viewcode:
            func = page_404
        else:
            view = self.views.get(viewcode)
            func = page_404 if not view else view.render

        if self.page_security:
            func = self.page_security(func)

        return feretui.render_template(
            session,
            'feretui-page-resource',
            view=Markup(func(feretui, session, options)),
            code=self.code,
        )

    def router(
        self: "Resource",
        feretui: "FeretUI",
        request: Request,
    ) -> Response:
        """Resource entry point actions.

        :param feretui: The feretui client
        :type feretui: :class:`feretui.feretui.FeretUI`
        :param request: The request
        :type request: :class:`feretui.request.Request`
        :return: The page to display
        :rtype: :class:`feretui.response.Response`
        """
        qs = request.get_query_string_from_current_url()
        options = (
            request.query
            if request.method == Request.GET
            else request.params
        )
        viewcode = qs.get('view')
        if isinstance(viewcode, list):
            viewcode = viewcode[0]

        if not viewcode:
            raise ResourceError('No view defined in the query string')

        view = self.views.get(viewcode)
        if not view:
            raise ResourceError(f'No view {viewcode} defined in {self}')

        action = options.get('action')
        if isinstance(action, list):
            action = action[0]

        if not action:
            raise ResourceError('No action defined in the query string')

        if not hasattr(view, action):
            raise ResourceError(
                f'{self.code} - {viewcode} has no method {action}')

        func = getattr(view, action)
        if self.action_security:
            func = self.action_security(func)

        return func(feretui, request)<|MERGE_RESOLUTION|>--- conflicted
+++ resolved
@@ -111,19 +111,11 @@
         :return: list of the class
         :rtype: list
         """
-<<<<<<< HEAD
-        return list(
-            getattr(cls, view_cls_name)
-            for cls in self.__class__.__mro__
-            if hasattr(cls, view_cls_name)
-        )
-=======
         return [
             getattr(cls, view_cls_name)
             for cls in self.__class__.__mro__
             if view_cls_name in cls.__dict__
         ]
->>>>>>> d045fea9
 
     def build_view(
         self: "Resource",
