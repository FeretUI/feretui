--- conflicted
+++ resolved
@@ -32,10 +32,6 @@
 from feretui.resources.common import MultiView
 from feretui.resources.view import View
 from feretui.session import Session
-<<<<<<< HEAD
-
-=======
->>>>>>> 540609b1
 from feretui.thread import local
 
 from .resource import Resource
