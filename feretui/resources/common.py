# This file is a part of the FeretUI project
#
#    Copyright (C) 2023-2024 Jean-Sebastien SUZANNE <js.suzanne@gmail.com>
#
# This Source Code Form is subject to the terms of the Mozilla Public License,
# v. 2.0. If a copy of the MPL was not distributed with this file,You can
# obtain one at http://mozilla.org/MPL/2.0/.
"""feretui.resources.common's module."""
from typing import TYPE_CHECKING

from markupsafe import Markup
from polib import POFile

from feretui.exceptions import ViewActionError, ViewError
from feretui.form import FeretUIForm
from feretui.request import Request
from feretui.resources.actions import Actionset, SelectedRowsAction
from feretui.response import Response
from feretui.session import Session

if TYPE_CHECKING:
    from feretui.feretui import FeretUI
    from feretui.translation import Translation


class ActionsMixinForView:
    """ActionsMixinForView class.

    Render the actions buttons aside
    """

    actions: list[Actionset] = []

    def __init__(
        self: "ActionsMixinForView",
        *args: tuple,
        **kwargs: dict,
    ) -> None:
        """ActionsMixinForView constructor."""
        super().__init__(*args, **kwargs)
        for actionset in self.actions:
            actionset.context = f'{self.context}:actionset'
            for action in actionset.actions:
                action.context = f'{self.context}:action:{action.method}'

    def export_catalog(
        self: "ActionsMixinForView",
        translation: "Translation",
        po: POFile,
    ) -> None:
        """Export the translations in the catalog.

        :param translation: The translation instance to add also inside it.
        :type translation: :class:`.Translation`
        :param po: The catalog instance
        :type po: PoFile_
        """
        super().export_catalog(translation, po)
        for actionset in self.actions:
            actionset.export_catalog(translation, po)

    def get_actions(
        self: "ActionsMixinForView",
        feretui: "FeretUI",
        session: Session,
    ) -> list[Markup]:
        """Return the actionset list renderer.

        :param feretui: The feretui client
        :type feretui: :class:`feretui.feretui.FeretUI`
        :param session: The Session
        :type session: :class:`feretui.session.Session`
        :return: The html pages
        :rtype: list[str]
        """
        return [
            actionset.render(feretui, session, self.resource.code, self.code)
            for actionset in self.actions
            if actionset.is_visible(session)
        ]

    def get_call_kwargs(
        self: "ActionsMixinForView",
        params: dict,  # noqa: ARG002
    ) -> dict:
        """Return the kwargs for the call with this view.

        :param params: request params
        :type params: dict
        :return: the kwargs from params
        :rtype: dict
        """
        return {}

    def call(
        self: "ActionsMixinForView",
        feretui: "FeretUI",
        request: Request,
    ) -> Response:
        """Call a method on the resource.

        .. note::

            If the method called return None then the
            view is rerendering

        :param feretui: The feretui client
        :type feretui: :class:`feretui.feretui.FeretUI`
        :param request: The request
        :type request: :class:`feretui.request.Request`
        :return: The page to display
        :rtype: :class:`feretui.response.Response`
        :exception: ViewActionError
        """
        if request.method is not Request.POST:
            raise ViewActionError(f'{request.method} is not the POST method')

        method = request.params.get('method')
        if isinstance(method, list):
            method = method[0]

        is_declared = False
        view_kwargs = {}
        for actionset in self.actions:
            for action in actionset.actions:
                if (
                    action.is_visible(request.session)
                    and action.method == method
                ):
                    if isinstance(action, SelectedRowsAction):
                        view_kwargs.update(self.get_call_kwargs(request.params))

                    is_declared = True
                    break

        if not is_declared:
            raise ViewActionError(
                f'The method {method} is not declared in the {self}',
            )

        func = getattr(self.resource, method)
        res = func(feretui, request, **view_kwargs)
        if not res:
            qs = request.get_query_string_from_current_url()
            res = Response(Markup(self.render(feretui, request.session, qs)))

        if not isinstance(res, Response):
            res = Response(res)

        return res


class MultiView(ActionsMixinForView):
    """MultiView class.

    Render the buttons for view multi.
    """

    class Filter:
        """Filter's Form."""

    def __init__(self: "MultiView", *args: tuple, **kwargs: dict) -> None:
        """MultiView constructor."""
        super().__init__(*args, **kwargs)
        if not hasattr(self, 'limit'):
            raise ViewError("The view has not a 'limit : int' class attribute")

        if not hasattr(self, 'do_click_on_entry_redirect_to'):
            raise ViewError(
                "The view has not a 'do_click_on_entry_redirect_to : str' "
                "class attribute",
            )

        if not hasattr(self, 'create_button_redirect_to'):
            raise ViewError(
                "The view has not a 'create_button_redirect_to : str' "
                "class attribute",
            )

        if not hasattr(self, 'delete_button_redirect_to'):
            raise ViewError(
                "The view has not a 'delete_button_redirect_to : str' "
                "class attribute",
            )

        if not hasattr(self.resource, 'filtered_reads'):
            raise ViewError(
                "The resource has not a 'filtered_reads' method\n"
                "def filtered_reads(self, form_cls, filters, offset, limit):\n"
                "    return {'total': 0, 'forms': []}",
            )

        self.filter_cls = self.get_filter_cls()

    def export_catalog(
        self: "MultiView",
        translation: "Translation",
        po: POFile,
    ) -> None:
        """Export the translations in the catalog.

        :param translation: The translation instance to add also inside it.
        :type translation: :class:`.Translation`
        :param po: The catalog instance
        :type po: PoFile_
        """
        super().export_catalog(translation, po)
        self.filter_cls.export_catalog(translation, po)

    def get_filter_cls(self: "MultiView") -> FeretUIForm:
        """Return the Filter Form for the view."""
        return type(
            f'Filter_{self.resource.code}_{self.code}',
            (self.Filter, self.form_cls),
            {'view': self},
        )

    # ---------- Render -------------------

    def get_header_buttons(
        self: "MultiView",
        feretui: "FeretUI",
        session: Session,
        options: dict,
    ) -> list[Markup]:
        """Return the buttons for the multi view.

        :param feretui: The feretui client
        :type feretui: :class:`feretui.feretui.FeretUI`
        :param session: The Session
        :type session: :class:`feretui.session.Session`
        :param options: The options come from the body or the query string
        :type options: dict
        :return: The html pages
        :rtype: list[Markup]
        """
        res = []
        if self.create_button_redirect_to:
            res.append(
                Markup(feretui.render_template(
                    session,
                    'view-create-button',
                    create_view_qs=self.get_transition_querystring(
                        options,
                        view=self.create_button_redirect_to,
                    ),
                )),
            )
        if self.delete_button_redirect_to:
            res.append(
                Markup(feretui.render_template(
                    session,
                    'view-delete-button',
                    delete_view_qs=self.get_transition_querystring(
                        options,
                        view=self.delete_button_redirect_to,
                    ),
                    rcode=self.resource.code,
                    vcode=self.code,
                )),
            )

        return res

    def get_actions(
        self: "MultiView",
        feretui: "FeretUI",
        session: Session,
    ) -> list[Markup]:
        """Return the actionset list renderer.

        :param feretui: The feretui client
        :type feretui: :class:`feretui.feretui.FeretUI`
        :param session: The Session
        :type session: :class:`feretui.session.Session`
        :return: The html pages
        :rtype: list[str]
        """
        res = [
            Markup(feretui.render_template(
                session,
                'view-filter',
                form=self.filter_cls(),
                hx_post=f'{feretui.base_url}/action/resource?action=filters',
            )),
        ]
        res.extend(super().get_actions(feretui, session))
        return res

    def render_kwargs(
        self: "MultiView",
        feretui: "FeretUI",
        session: Session,
        options: dict,
    ) -> dict:
        """Return the dict of parameter need for  the muti view.

        :param feretui: The feretui client
        :type feretui: :class:`feretui.feretui.FeretUI`
        :param session: The Session
        :type session: :class:`feretui.session.Session`
        :param options: The options come from the body or the query string
        :type options: dict
        :return: the named attributes
        :rtype: dict
        """
        filters = [
            (key[7:-1], values)
            for key, values in options.items()
            if (
                key.startswith('filter[')
                and key[-1] == ']'
            )
        ]
        offset = options.get('offset', 0)
        if isinstance(offset, list):
            offset = offset[0]

        offset = int(offset)
        dataset = self.resource.filtered_reads(
            self.form_cls,
            filters,
            offset,
            self.limit,
        )
        paginations = range(0, dataset['total'], self.limit)

        open_view_qs = (
            self.get_transition_querystring(
                options,
                pk=None,
                view=self.do_click_on_entry_redirect_to,
            ) if self.do_click_on_entry_redirect_to
            else None
        )
        return {
            "rcode": self.resource.code,
            "vcode": self.code,
            "label": self.get_label(),
            "form": self.form_cls(),
            "offset": offset,
            "limit": self.limit,
            "paginations": paginations,
            "dataset": dataset,
<<<<<<< HEAD
            'filters': filters,
=======
            "filters": filters,
>>>>>>> 8eb57c58
            "open_view_qs": open_view_qs,
            "header_buttons": self.get_header_buttons(
                feretui,
                session,
                options,
            ),
            "actions": self.get_actions(feretui, session),
        }

    # ---------------- View actions -------------------------

    def pagination(
        self: "MultiView",
        feretui: "FeretUI",
        request: Request,
    ) -> Response:
        """Change the pagination call by the resource router.

        :param feretui: The feretui client
        :type feretui: :class:`feretui.feretui.FeretUI`
        :param request: The request
        :type request: :class:`feretui.request.Request`
        :return: The page to display
        :rtype: :class:`feretui.response.Response`
        """
        newqs = request.get_query_string_from_current_url().copy()
        base_url = request.get_base_url_from_current_url()
        newqs['offset'] = request.query['offset']
        return Response(
            self.render(feretui, request.session, newqs),
            headers={
                'HX-Push-Url': request.get_url_from_dict(base_url, newqs),
            },
        )

    def filters(
        self: "MultiView",
        feretui: "FeretUI",
        request: Request,
    ) -> Response:
        """Change the filters and rerender.

        The type of modification of the filter depend of the request method:

        * POST : add a filter
        * DELETE : remove a filter

        :param feretui: The feretui client
        :type feretui: :class:`feretui.feretui.FeretUI`
        :param request: The request
        :type request: :class:`feretui.request.Request`
        :return: The page to display
        :rtype: :class:`feretui.response.Response`
        """
        qs = request.get_query_string_from_current_url()
        qs['offset'] = 0

        for param, values in request.params.items():
            if param == 'action':
                continue

            existing = qs.setdefault(f'filter[{param}]', [])
            if request.method == Request.POST:
                for value in values:
                    if value not in existing:
                        existing.append(value)
            elif request.method == Request.DELETE:
                for value in values:
                    if value in existing:
                        existing.remove(value)

                if not existing:
                    del qs[f'filter[{param}]']

        base_url = request.get_base_url_from_current_url()
        url = request.get_url_from_dict(base_url=base_url, querystring=qs)
        return Response(
            self.render(feretui, request.session, qs),
            headers={
                'HX-Push-Url': url,
            },
        )<|MERGE_RESOLUTION|>--- conflicted
+++ resolved
@@ -342,11 +342,7 @@
             "limit": self.limit,
             "paginations": paginations,
             "dataset": dataset,
-<<<<<<< HEAD
-            'filters': filters,
-=======
             "filters": filters,
->>>>>>> 8eb57c58
             "open_view_qs": open_view_qs,
             "header_buttons": self.get_header_buttons(
                 feretui,
