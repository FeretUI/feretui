--- conflicted
+++ resolved
@@ -15,7 +15,6 @@
 from feretui.form import FeretUIForm
 from feretui.pages import page_404
 from feretui.session import Session
-from feretui.form import FeretUIForm
 
 if TYPE_CHECKING:
     from feretui.feretui import FeretUI
@@ -28,11 +27,7 @@
     code: str = None
 
     class Form:
-<<<<<<< HEAD
-        pass
-=======
         """Form class."""
->>>>>>> a699db88
 
     def __init__(self: "View", resource: "Resource") -> None:
         """View class.
@@ -92,12 +87,8 @@
 
         return urllib.parse.urlencode(options, doseq=True)
 
-<<<<<<< HEAD
-    def get_form_cls(self):
-=======
     def get_form_cls(self: "View") -> FeretUIForm:
         """Return the Form for the view."""
->>>>>>> a699db88
         return type(
             f'Form_{self.resource.code}_{self.code}',
             (self.Form, self.resource.Form, FeretUIForm),
