<templates>
  <template id="feretui-client">
    <!DOCTYPE html>
    <feretui-html lang="{{ session.lang }}">
      <feretui-head>
        <meta charset=utf-8>
        <meta name=viewport content="width=device-width,initial-scale=1">
        <title>{{ feretui.title }}</title>
        <link rel="icon" type="image/png" href="{{ feretui.get_image_url('logo.png') }}">
        {% for css in feretui.css_import %}
        <link rel="stylesheet" href="{{ css }}" />
        {% endfor %}
        <link rel="stylesheet" href="{{ feretui.get_theme_url(session) }}" />
        <link rel="stylesheet" href="https://cdn.jsdelivr.net/npm/@creativebulma/bulma-tooltip@1.2.0/dist/bulma-tooltip.min.css">
      </feretui-head>
      <feretui-body class="has-navbar-fixed-top">
        <include template="feretui-client-header"/>
        <main>
          <div id="feretui-body" class="mt-4 mb-4" hx-boost="true">
            {{ page }}
          </div>
        </main>
        <include template="feretui-client-footer"/>
        {% for js in feretui.js_import %}
        <script src="{{ js }}"></script>
        {% endfor %}
      </feretui-body>
    </feretui-html>
  </template>
  <template id="feretui-client-header">
    <header>
      <nav class="navbar is-fixed-top"  role="navigation" aria-label="main navigation">
        <div class="navbar-brand">
          <a 
            class="navbar-item has-tooltip-right has-tooltip-arrow"
            data-tooltip="Go to the homepage"
            hx-get="{{ feretui.base_url }}/action/goto?page=homepage"
            hx-target="#feretui-body"
            hx-swap="innerHTML"
          >
            <img 
              src="{{ feretui.get_image_url('logo.png') }}"
              alt="{{ feretui.title }}"
            >
          </a>
          <a
            id="feretui-app-header-burger-button"
            role="button"
            class="navbar-burger"
            aria-label="menu"
            aria-expanded="false"
            data-target="feretui-app-header-burger"
            _="on click toggle .is-active on me then toggle .is-active on #feretui-app-header-burger"
          >
            <span aria-hidden="true"></span>
            <span aria-hidden="true"></span>
            <span aria-hidden="true"></span>
          </a>
        </div>
        <div id="feretui-app-header-burger" class="navbar-menu">
          <div class="navbar-start">
            {% for menu in feretui.menus.left %}
              {% if menu.is_visible(session) %}
                {{ menu.render(feretui, session) }}
              {% endif %}
            {% endfor %}
          </div>
          <div class="navbar-end">
            {% for menu in feretui.menus.right %}
              {% if menu.is_visible(session) %}
                {{ menu.render(feretui, session) }}
              {% endif %}
            {% endfor %}
            {% if not session.user %}
            {{ feretui.auth.render(feretui, session) | safe }}
            {% else %}
            <div class="navbar-item has-dropdown is-hoverable">
              <a class="navbar-link">
                {{ session.user }}
              </a>
              <div class="navbar-dropdown is-boxed is-right">
                {% if feretui.menus.user %}
                  {% for menu in feretui.menus.user %}
                    {% if menu.is_visible(session) %}
                      {{ menu.render(feretui, session) | safe }}
                    {% endif %}
                  {% endfor %}
                  <hr class="navbar-divider">
                {% endif %}
                <a
                  class="navbar-item"
                  hx-post="/feretui/action/logout"
                >
                  Log out
                </a>
              </div>
            </div>
            {% endif %}
          </div>
        </div>
      </nav>
    </header>
  </template>
  <template id="feretui-client-footer">
    <footer>
      <div class="content has-text-centered">
        <p>
          <strong>FeretUI</strong>by Js Suzanne.
        </p>
      </div>
    </footer>
  </template>
  <template id="feretui-tooltip">
    <span>
      {% if tooltip %}
      <span 
        class="ml-0 icon has-tooltip-bottom has-tooltip-arrow"
        data-tooltip="{{ tooltip }}"
      >
        <i class="fa-solid fa-circle-info is-small"></i>
      </span>
      {% endif %}
    </span>
  </template>
  <template id="feretui-icon">
    <span>
      {% if icon %}
      <span 
        class="ml-0 mr-0 icon"
      >
        <i class="{{ icon }}"></i>
      </span>
      {% endif %}
    </span>
  </template>
<<<<<<< HEAD
  <template id="feretui-input-field">
    <div class="field">
      <label for="{{ label.field_id }}" class="label">
        {{ label.text }}
        {% if required %}
        <span class="content is-small">
        (
          <span class="has-text-link">
            required
          </span>
        )
        </span>
        {% endif %}
        <include template="feretui-tooltip" />
      </label>
      <div class="control">
        {{ widget }}
      </div>
      {% if errors %}
      <p class="help is-danger">
        {{ errors | join(', ')  }}
      </p>
      {% endif %}
    </div>
  </template>
  <template id="feretui-bool-field">
    <div class="field">
      <label for="{{ label.field_id }}" class="checkbox">
        {{ widget }}
        {{ label.text }}
        <include template="feretui-tooltip" />
      </label>
      {% if errors %}
      <p class="help is-danger">
        {{ errors | join(', ')  }}
      </p>
      {% endif %}
    </div>
  </template>
  <template id="feretui-radio-field">
    <div class="field">
      <label for="{{ label.field_id }}" class="label">
        {{ label.text }}
        {% if required %}
        <span class="content is-small">
        (
          <span class="has-text-link">
            required
          </span>
        )
        </span>
        {% endif %}
        <include template="feretui-tooltip" />
      </label>
      <div class="control">
        <ul>
          {% for subfield in field %}
          <li>
            <label class="radio" for="{{ label.field_id }}" >
                {{ subfield() }}
                {{ subfield.label(class_="radio") }}
                {% set tooltip = subfield.description %}
                <include template="feretui-tooltip" />
            </label>
          </li>
        {% endfor %}
        </ul>
      </div>
      {% if errors %}
      <p class="help is-danger">
        {{ errors | join(', ')  }}
      </p>
      {% endif %}
    </div>
  </template>
=======
>>>>>>> 32145b7e
</templates><|MERGE_RESOLUTION|>--- conflicted
+++ resolved
@@ -133,82 +133,4 @@
       {% endif %}
     </span>
   </template>
-<<<<<<< HEAD
-  <template id="feretui-input-field">
-    <div class="field">
-      <label for="{{ label.field_id }}" class="label">
-        {{ label.text }}
-        {% if required %}
-        <span class="content is-small">
-        (
-          <span class="has-text-link">
-            required
-          </span>
-        )
-        </span>
-        {% endif %}
-        <include template="feretui-tooltip" />
-      </label>
-      <div class="control">
-        {{ widget }}
-      </div>
-      {% if errors %}
-      <p class="help is-danger">
-        {{ errors | join(', ')  }}
-      </p>
-      {% endif %}
-    </div>
-  </template>
-  <template id="feretui-bool-field">
-    <div class="field">
-      <label for="{{ label.field_id }}" class="checkbox">
-        {{ widget }}
-        {{ label.text }}
-        <include template="feretui-tooltip" />
-      </label>
-      {% if errors %}
-      <p class="help is-danger">
-        {{ errors | join(', ')  }}
-      </p>
-      {% endif %}
-    </div>
-  </template>
-  <template id="feretui-radio-field">
-    <div class="field">
-      <label for="{{ label.field_id }}" class="label">
-        {{ label.text }}
-        {% if required %}
-        <span class="content is-small">
-        (
-          <span class="has-text-link">
-            required
-          </span>
-        )
-        </span>
-        {% endif %}
-        <include template="feretui-tooltip" />
-      </label>
-      <div class="control">
-        <ul>
-          {% for subfield in field %}
-          <li>
-            <label class="radio" for="{{ label.field_id }}" >
-                {{ subfield() }}
-                {{ subfield.label(class_="radio") }}
-                {% set tooltip = subfield.description %}
-                <include template="feretui-tooltip" />
-            </label>
-          </li>
-        {% endfor %}
-        </ul>
-      </div>
-      {% if errors %}
-      <p class="help is-danger">
-        {{ errors | join(', ')  }}
-      </p>
-      {% endif %}
-    </div>
-  </template>
-=======
->>>>>>> 32145b7e
 </templates>